--- conflicted
+++ resolved
@@ -32,21 +32,13 @@
 struct aws_event_loop;
 struct aws_task;
 
-<<<<<<< HEAD
-typedef void (*aws_event_loop_on_stopped) (struct aws_event_loop *, void *user_data);
-=======
->>>>>>> 6c837bfd
 typedef void (*aws_event_loop_on_event)(struct aws_event_loop *, struct aws_io_handle *handle, int events, void *user_data);
 
 struct aws_event_loop_vtable {
     void (*destroy)(struct aws_event_loop *);
     int (*run) (struct aws_event_loop *);
-<<<<<<< HEAD
-    int (*stop) (struct aws_event_loop *, aws_event_loop_on_stopped promise, void *);
-=======
     int (*stop) (struct aws_event_loop *);
     int (*wait_for_stop_completion) (struct aws_event_loop *);
->>>>>>> 6c837bfd
     int (*schedule_task) (struct aws_event_loop *, struct aws_task *task, uint64_t run_at);
     int (*subscribe_to_io_events) (struct aws_event_loop *, struct aws_io_handle *handle, int events,
                                    aws_event_loop_on_event on_event, void *user_data);
@@ -69,7 +61,6 @@
     const void *key;
     void *object;
     aws_event_loop_on_local_object_removed on_object_removed;
-<<<<<<< HEAD
 };
 
 typedef struct aws_event_loop *(*aws_new_event_loop)(struct aws_allocator *, aws_io_clock clock, void *);
@@ -78,8 +69,6 @@
     struct aws_allocator *allocator;
     struct aws_array_list event_loops;
     volatile uint32_t current_index;
-=======
->>>>>>> 6c837bfd
 };
 
 #ifdef __cplusplus
@@ -87,7 +76,6 @@
 #endif
 
 /**
-<<<<<<< HEAD
  * Initializes an event loop group, with clock, number of loops to manage, and the function to call for creating a new
  * event loop.
  */
@@ -113,9 +101,11 @@
 
 /**
  * Initializes common event-loop data structures, called by *new() functions for implementations.
-=======
+ */
+AWS_IO_API int aws_event_loop_base_init(struct aws_event_loop *event_loop, struct aws_allocator *alloc, aws_io_clock clock);
+
+/**
  * Creates an instance of the default event loop implementation for the current architecture and operating system.
->>>>>>> 6c837bfd
  */
 AWS_IO_API struct aws_event_loop *aws_event_loop_default_new(struct aws_allocator *, aws_io_clock clock);
 
@@ -133,19 +123,8 @@
 AWS_IO_API int aws_event_loop_base_init(struct aws_event_loop *event_loop, struct aws_allocator *alloc, aws_io_clock clock);
 
 /**
-<<<<<<< HEAD
- * Invokes the destroy() fn for the event loop implementation.
- * If the event loop is still in a running state, this function will block waiting on the event loop to shutdown.
- * If you do not want this function to block, call aws_event_loop_stop() manually first.
- *
- * This function does not detect that a stop is in progress, it is up to the user to determine the best strategy for
- * when to call shutdown and if/when to manually call stop().
- *
- * Implementations must call aws_event_loop_base_clean_up before freeing up the event_loop memory.
-=======
  * Common cleanup code for all implementations.
  * This is only called from the *destroy() function of event loop implementations.
->>>>>>> 6c837bfd
  */
 AWS_IO_API void aws_event_loop_base_clean_up(struct aws_event_loop *);
 
@@ -185,16 +164,6 @@
  *
  * If you do not call destroy(), an event loop can be run again by calling stop(), wait_for_stop_completion(), run().
  */
-<<<<<<< HEAD
-AWS_IO_API int aws_event_loop_stop(struct aws_event_loop *event_loop, aws_event_loop_on_stopped, void *user_data);
-
-/**
- * The event loop is responsible for queuing and executing scheduled tasks. If this function is invoked outside
- * of the event-loop's thread it is responsible for pushing the task into the correct thread before mutating state.
- * Task is copied.
- * For example on edge triggered epoll, if this function is called outside of the event loop thread,
- * the task is written to a pipe. Epoll will notice the change on the pipe and then the loop will queue the task and execute it.
-=======
 AWS_IO_API int aws_event_loop_stop(struct aws_event_loop *event_loop);
 
 
@@ -211,7 +180,6 @@
  * This function may be called from outside or inside the event loop thread.
  *
  * Task is copied.
->>>>>>> 6c837bfd
  */
 AWS_IO_API int aws_event_loop_schedule_task(struct aws_event_loop *event_loop, struct aws_task *task, uint64_t run_at);
 
@@ -231,24 +199,13 @@
 AWS_IO_API int aws_event_loop_unsubscribe_from_io_events(struct aws_event_loop *event_loop, struct aws_io_handle *handle);
 
 /**
-<<<<<<< HEAD
- * Utility fn to hint to a caller if it should schedule a task instead of mutating state directly. returns true if the event loop's
- * thread is the same thread that called this function, otherwise false.
+ * Returns true if the event loop's thread is the same thread that called this function, otherwise false.
  */
 AWS_IO_API bool aws_event_loop_thread_is_callers_thread (struct aws_event_loop *event_loop);
 
 /**
  * Gets the current tick count/timestamp for the event loop's clock. This function is thread-safe.
  */
-=======
- * Returns true if the event loop's thread is the same thread that called this function, otherwise false.
- */
-AWS_IO_API bool aws_event_loop_thread_is_callers_thread (struct aws_event_loop *event_loop);
-
-/**
- * Gets the current tick count/timestamp for the event loop's clock. This function is thread-safe.
- */
->>>>>>> 6c837bfd
 AWS_IO_API int aws_event_loop_current_ticks ( struct aws_event_loop *, uint64_t *ticks);
 
 
