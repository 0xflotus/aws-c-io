--- conflicted
+++ resolved
@@ -17,8 +17,6 @@
 #include <aws/common/system_info.h>
 #include <assert.h>
 
-<<<<<<< HEAD
-
 int aws_event_loop_group_init(struct aws_event_loop_group *el_group, struct aws_allocator *alloc, aws_io_clock clock,
                                          uint16_t el_count, aws_new_event_loop new_loop_fn, void *new_loop_user_data) {
     assert(new_loop_fn);
@@ -90,8 +88,6 @@
 }
 
 
-=======
->>>>>>> 6c837bfd
 static void object_removed(struct aws_hash_element element) {
     struct aws_event_loop_local_object *object = (struct aws_event_loop_local_object *)element.value;
     if(object->on_object_removed) {
@@ -123,11 +119,8 @@
 
 int aws_event_loop_fetch_local_object(struct aws_event_loop *event_loop, void *key,
                                       struct aws_event_loop_local_object *obj) {
-<<<<<<< HEAD
-=======
     assert(aws_event_loop_thread_is_callers_thread(event_loop));
 
->>>>>>> 6c837bfd
     struct aws_hash_element *object = NULL;
     if (!aws_hash_table_find(&event_loop->local_data, key, &object) && object) {
         *obj = *(struct aws_event_loop_local_object *)object->value;
@@ -138,11 +131,8 @@
 }
 
 int aws_event_loop_put_local_object(struct aws_event_loop *event_loop, struct aws_event_loop_local_object *obj) {
-<<<<<<< HEAD
-=======
     assert(aws_event_loop_thread_is_callers_thread(event_loop));
 
->>>>>>> 6c837bfd
     struct aws_hash_element *object = NULL;
     int was_created = 0;
 
@@ -157,11 +147,8 @@
 
 int aws_event_loop_remove_local_object(struct aws_event_loop *event_loop, void *key,
                                        struct aws_event_loop_local_object *removed_obj) {
-<<<<<<< HEAD
-=======
     assert(aws_event_loop_thread_is_callers_thread(event_loop));
 
->>>>>>> 6c837bfd
     struct aws_hash_element existing_object = {0};
     int was_present = 0;
 
@@ -183,11 +170,6 @@
     return event_loop->vtable.run(event_loop);
 }
 
-<<<<<<< HEAD
-int aws_event_loop_stop(struct aws_event_loop *event_loop, void (*stopped_promise) (struct aws_event_loop *, void *), void *promise_user_data) {
-    assert(event_loop->vtable.stop);
-    return event_loop->vtable.stop(event_loop, stopped_promise, promise_user_data);
-=======
 int aws_event_loop_stop(struct aws_event_loop *event_loop) {
     assert(event_loop->vtable.stop);
     return event_loop->vtable.stop(event_loop);
@@ -197,7 +179,6 @@
     assert(!aws_event_loop_thread_is_callers_thread(event_loop));
     assert(event_loop->vtable.wait_for_stop_completion);
     return event_loop->vtable.wait_for_stop_completion(event_loop);
->>>>>>> 6c837bfd
 }
 
 int aws_event_loop_schedule_task(struct aws_event_loop *event_loop, struct aws_task *task, uint64_t run_at) {
