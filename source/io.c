--- conflicted
+++ resolved
@@ -61,23 +61,14 @@
         AWS_ERROR_IO_EVENT_LOOP_THREAD_ONLY,
         "Attempt to perform operation that must be run inside the event loop thread"),
     AWS_DEFINE_ERROR_INFO_IO(
-<<<<<<< HEAD
-        AWS_ERROR_IO_CLOSING,
-        "Operation not supported while closing"),
-    AWS_DEFINE_ERROR_INFO_IO(
-=======
->>>>>>> 32680be3
         AWS_ERROR_IO_ALREADY_SUBSCRIBED,
         "Already subscribed to receive events"),
     AWS_DEFINE_ERROR_INFO_IO(
         AWS_ERROR_IO_NOT_SUBSCRIBED,
         "Not subscribed to receive events"),
-<<<<<<< HEAD
-=======
     AWS_DEFINE_ERROR_INFO_IO(
         AWS_ERROR_IO_OPERATION_CANCELLED,
         "Operation cancelled before it could complete"),
->>>>>>> 32680be3
     AWS_DEFINE_ERROR_INFO_IO(
         AWS_IO_READ_WOULD_BLOCK,
         "Read operation would block, try again later"),
