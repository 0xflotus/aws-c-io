/*
* Copyright 2010-2018 Amazon.com, Inc. or its affiliates. All Rights Reserved.
*
* Licensed under the Apache License, Version 2.0 (the "License").
* You may not use this file except in compliance with the License.
* A copy of the License is located at
*
*  http://aws.amazon.com/apache2.0
*
* or in the "license" file accompanying this file. This file is distributed
* on an "AS IS" BASIS, WITHOUT WARRANTIES OR CONDITIONS OF ANY KIND, either
* express or implied. See the License for the specific language governing
* permissions and limitations under the License.
*/

#include <aws/io/event_loop.h>
#include <aws/common/task_scheduler.h>
#include <aws/common/thread.h>
#include <aws/common/mutex.h>
#include <aws/common/condition_variable.h>

#include <sys/epoll.h>
#include <unistd.h>
#include <errno.h>

#if !defined(COMPAT_MODE) && defined(__GLIBC__) && __GLIBC__ >= 2 && __GLIBC_MINOR__ >= 8
#define USE_EFD 1
#else
#define USE_EFD 0
#endif

#if USE_EFD
#include <sys/eventfd.h>
#else
#include <aws/io/pipe.h>
#endif

static void destroy(struct aws_event_loop *);
static int run (struct aws_event_loop *);
<<<<<<< HEAD
static int stop (struct aws_event_loop *, aws_event_loop_on_stopped promise, void *);
=======
static int stop (struct aws_event_loop *);
static int wait_for_stop_completion (struct aws_event_loop *);
>>>>>>> 6c837bfd
static int schedule_task (struct aws_event_loop *, struct aws_task *task, uint64_t run_at);
static int subscribe_to_io_events (struct aws_event_loop *, struct aws_io_handle *handle, int events,
                               aws_event_loop_on_event on_event, void *user_data);
static int unsubscribe_from_io_events (struct aws_event_loop *, struct aws_io_handle *handle);
static bool is_on_callers_thread (struct aws_event_loop *);

static void main_loop (void *args);

static struct aws_event_loop_vtable vtable = {
        .destroy = destroy,
        .run = run,
        .stop = stop,
        .wait_for_stop_completion = wait_for_stop_completion,
        .schedule_task = schedule_task,
        .subscribe_to_io_events = subscribe_to_io_events,
        .unsubscribe_from_io_events = unsubscribe_from_io_events,
        .is_on_callers_thread = is_on_callers_thread,
};

struct stop_task_args {
    struct aws_event_loop *event_loop;
    aws_event_loop_on_stopped on_stopped;
    void *stop_user_data;
};

struct epoll_loop {
    struct aws_task_scheduler scheduler;
    struct aws_thread thread;
    struct aws_io_handle read_task_handle;
    struct aws_io_handle write_task_handle;
<<<<<<< HEAD
    aws_event_loop_on_stopped on_stopped;
    void *stop_user_data;
    struct aws_mutex task_pre_queue_mutex;
    struct aws_linked_list task_pre_queue;
    struct stop_task_args stop_task_args;
=======
    struct aws_mutex task_pre_queue_mutex;
    struct aws_linked_list task_pre_queue;
>>>>>>> 6c837bfd
    struct aws_linked_list cleanup_list;
    int epoll_fd;
    bool should_continue;
};


struct task_data {
    struct aws_task task;
    uint64_t timestamp;
    struct aws_linked_list_node queue_handle;
};

struct epoll_event_data {
    struct aws_allocator *alloc;
    struct aws_io_handle *handle;
    aws_event_loop_on_event on_event;
    void *user_data;
    struct aws_linked_list_node list_handle;
};

/* default timeout is 100 seconds */
static const int DEFAULT_TIMEOUT = 100 * 1000;
static const int MAX_EVENTS = 100;
static const int NANO_TO_MILLIS = 1000000;

/* Setup edge triggered epoll with a scheduler. */
struct aws_event_loop *aws_event_loop_default_new(struct aws_allocator *alloc, aws_io_clock clock) {
    struct aws_event_loop *loop = aws_mem_acquire(alloc, sizeof(struct aws_event_loop));

    if (!loop) {
        aws_raise_error(AWS_ERROR_OOM);
        return NULL;
    }

    if (aws_event_loop_base_init(loop, alloc, clock)) {
        goto clean_up_loop;
    }

    struct epoll_loop *epoll_loop = aws_mem_acquire(alloc, sizeof(struct epoll_loop));

    if (!epoll_loop) {
        aws_raise_error(AWS_ERROR_OOM);
        goto clean_up_loop;
    }

    aws_linked_list_init(&epoll_loop->task_pre_queue);
    epoll_loop->task_pre_queue_mutex = (struct aws_mutex)AWS_MUTEX_INIT;

    epoll_loop->epoll_fd = epoll_create(100);
    if (epoll_loop->epoll_fd < 0) {
        aws_raise_error(AWS_IO_SYS_CALL_FAILURE);
        goto cleanup_base_loop;
    }

    if (aws_thread_init(&epoll_loop->thread, alloc)) {
        goto clean_up_epoll;
    }


#if USE_EFD
    int fd = eventfd(0, EFD_CLOEXEC | EFD_NONBLOCK);

    if (fd < 0) {
        aws_raise_error(AWS_IO_SYS_CALL_FAILURE);
        goto clean_up_thread;
    }

    epoll_loop->write_task_handle = (struct aws_io_handle){ .data = fd, .additional_data = NULL };
    epoll_loop->read_task_handle = (struct aws_io_handle){ .data = fd, .additional_data = NULL };
#else
    /* this pipe is for task scheduling. */
    if (aws_pipe_open(&epoll_loop->read_task_handle, &epoll_loop->write_task_handle)) {
        goto clean_up_thread;
    }
#endif

    if (aws_task_scheduler_init(&epoll_loop->scheduler, alloc, loop->clock)) {
        goto clean_up_pipe;
    }

    epoll_loop->should_continue = false;
<<<<<<< HEAD
    epoll_loop->on_stopped = NULL;
    epoll_loop->stop_user_data = NULL;
    epoll_loop->stop_task_args = (struct stop_task_args){0};
=======
>>>>>>> 6c837bfd
    aws_linked_list_init(&epoll_loop->cleanup_list);

    loop->impl_data = epoll_loop;
    loop->vtable = vtable;

    return loop;

clean_up_pipe:
#if USE_EFD
    close(epoll_loop->write_task_handle.data);
    epoll_loop->write_task_handle.data = -1;
    epoll_loop->read_task_handle.data = -1;
#else
    aws_pipe_close(&epoll_loop->read_task_handle, &epoll_loop->write_task_handle);
#endif

clean_up_thread:
    aws_thread_clean_up(&epoll_loop->thread);

clean_up_epoll:
    if (epoll_loop->epoll_fd >= 0) {
        close (epoll_loop->epoll_fd);
    }

    aws_mem_release(alloc, epoll_loop);

cleanup_base_loop:
     aws_event_loop_base_clean_up(loop);

clean_up_loop:
     aws_mem_release(alloc, loop);

    return NULL;
}

<<<<<<< HEAD
struct epoll_loop_stopped_args {
    struct aws_mutex mutex;
    struct aws_condition_variable condition_variable;
    bool stopped;
};

static void on_epoll_loop_stopped(struct aws_event_loop *event_loop, void *user_data) {
    struct epoll_loop_stopped_args *args = (struct epoll_loop_stopped_args *)user_data;
    aws_mutex_lock(&args->mutex);

    args->stopped = true;
    aws_condition_variable_notify_one(&args->condition_variable);
    aws_mutex_unlock(&args->mutex);
}

static bool epoll_loop_stopped_predicate(void *arg) {
    struct epoll_loop_stopped_args *event_loop_stopped_args = (struct epoll_loop_stopped_args *)arg;
    return event_loop_stopped_args->stopped;
}

static void destroy(struct aws_event_loop *event_loop) {
    struct epoll_loop *epoll_loop = (struct epoll_loop *)event_loop->impl_data;

    /* if event loop is still running, it needs to be shut down in line */
    /* TODO another PR is fixing this. For merge tidyness we're leaving it as is. */
    if (epoll_loop->should_continue) {
        struct epoll_loop_stopped_args stop_args = {
                .mutex = AWS_MUTEX_INIT,
                .condition_variable = AWS_CONDITION_VARIABLE_INIT,
                .stopped = false
        };

        aws_mutex_lock(&stop_args.mutex);
        aws_event_loop_stop(event_loop, on_epoll_loop_stopped, &stop_args);
        /* waiting on this will make sure all pending events are at least scheduled unless someone schedules during destroy (which would
         * be undefined behavior anyways. */
        aws_condition_variable_wait_pred(&stop_args.condition_variable, &stop_args.mutex, epoll_loop_stopped_predicate, &stop_args);
    }
=======
static void destroy(struct aws_event_loop *event_loop) {
    struct epoll_loop *epoll_loop = (struct epoll_loop *)event_loop->impl_data;

    /* we don't know if stop() has been called by someone else,
     * just call stop() again and wait for event-loop to finish. */
    aws_event_loop_stop(event_loop);
    wait_for_stop_completion(event_loop);
>>>>>>> 6c837bfd

    aws_task_scheduler_clean_up(&epoll_loop->scheduler);
    aws_thread_clean_up(&epoll_loop->thread);
#if USE_EFD
    close(epoll_loop->write_task_handle.data);
    epoll_loop->write_task_handle.data = -1;
    epoll_loop->read_task_handle.data = -1;
#else
    aws_pipe_close(&epoll_loop->read_task_handle, &epoll_loop->write_task_handle);
#endif

    close (epoll_loop->epoll_fd);
    aws_mem_release(event_loop->alloc, epoll_loop);
    aws_event_loop_base_clean_up(event_loop);
    aws_mem_release(event_loop->alloc, event_loop);
}

static int run (struct aws_event_loop *event_loop) {
    struct epoll_loop *epoll_loop = (struct epoll_loop *)event_loop->impl_data;

    epoll_loop->should_continue = true;
    if (aws_thread_launch(&epoll_loop->thread, &main_loop, event_loop, NULL)) {
        epoll_loop->should_continue = false;
        return AWS_OP_ERR;
    }

    return AWS_OP_SUCCESS;
}

static void stop_task (void *args, aws_task_status status) {

<<<<<<< HEAD
    struct stop_task_args *stop_task = (struct stop_task_args *)args;
    struct epoll_loop *epoll_loop = (struct epoll_loop *)stop_task->event_loop->impl_data;
=======
    struct aws_event_loop *event_loop = (struct aws_event_loop *)args;
    struct epoll_loop *epoll_loop = (struct epoll_loop *)event_loop->impl_data;
>>>>>>> 6c837bfd

    if (status == AWS_TASK_STATUS_RUN_READY) {
        /*
         * this allows the event loop to invoke the callback once the event loop has completed.
         */
        epoll_loop->should_continue = false;
<<<<<<< HEAD

        epoll_loop->on_stopped = stop_task->on_stopped;
        epoll_loop->stop_user_data = stop_task->stop_user_data;
    }
}

static int stop (struct aws_event_loop *event_loop, aws_event_loop_on_stopped on_stopped, void *user_data) {
    struct epoll_loop *epoll_loop = (struct epoll_loop *)event_loop->impl_data;

    epoll_loop->stop_task_args.event_loop = event_loop;
    epoll_loop->stop_task_args.stop_user_data = user_data;
    epoll_loop->stop_task_args.on_stopped = on_stopped;

    struct aws_task task = {
            .arg = &epoll_loop->stop_task_args,
=======
    }
}

static int stop (struct aws_event_loop *event_loop) {
    struct epoll_loop *epoll_loop = (struct epoll_loop *)event_loop->impl_data;

    epoll_loop->stop_task_args.event_loop = event_loop;

    struct aws_task task = {
            .arg = event_loop,
>>>>>>> 6c837bfd
            .fn = stop_task,
    };

    uint64_t timestamp = 0;
    event_loop->clock(&timestamp);

    if (schedule_task(event_loop, &task, timestamp)) {
        return AWS_OP_ERR;
    }

    return AWS_OP_SUCCESS;
}

static int wait_for_stop_completion (struct aws_event_loop *event_loop) {
    struct epoll_loop *epoll_loop = (struct epoll_loop *)event_loop->impl_data;
    aws_thread_join(&epoll_loop->thread);
}

static int schedule_task (struct aws_event_loop *event_loop, struct aws_task *task, uint64_t run_at) {
    struct epoll_loop *epoll_loop = (struct epoll_loop *)event_loop->impl_data;

    /* if event loop and the caller are the same thread, just schedule and be done with it. */
    if (is_on_callers_thread(event_loop)) {
        return aws_task_scheduler_schedule_future(&epoll_loop->scheduler, task, run_at);
    }

    struct task_data *task_data = (struct task_data *)aws_mem_acquire(event_loop->alloc, sizeof(struct task_data));

    if (!task_data) {
        return aws_raise_error(AWS_ERROR_OOM);
    }

    task_data->task = *task;
    task_data->timestamp = run_at;

    aws_mutex_lock(&epoll_loop->task_pre_queue_mutex);
    uint64_t counter = 1;

    /* if the list is not empty, we already have a pending read on the pipe/eventfd, no need to write again. */
    if (aws_linked_list_empty(&epoll_loop->task_pre_queue)) {
        /* If the write fails because the buffer is full, we don't actually care because that means there's a pending
         * read on the pipe/eventfd and thus the event loop will end up checking to see if something has been queued.*/
        if (AWS_UNLIKELY(
                write(epoll_loop->write_task_handle.data, (void *) &counter, sizeof(counter)) != sizeof(counter) &&
                errno != EAGAIN)) {
            aws_mutex_unlock(&epoll_loop->task_pre_queue_mutex);
            return AWS_OP_ERR;
        }
    }

    aws_linked_list_push_back(&epoll_loop->task_pre_queue, &task_data->queue_handle);
    aws_mutex_unlock(&epoll_loop->task_pre_queue_mutex);

    return AWS_OP_SUCCESS;
}

static int subscribe_to_io_events (struct aws_event_loop *event_loop, struct aws_io_handle *handle, int events,
                                   aws_event_loop_on_event on_event, void *user_data) {

    struct epoll_event_data *epoll_event_data = (struct epoll_event_data *)aws_mem_acquire(event_loop->alloc, sizeof(struct epoll_event_data));
    handle->additional_data = NULL;

    if (!epoll_event_data) {
        return aws_raise_error(AWS_ERROR_OOM);
    }

    struct epoll_loop *epoll_loop = (struct epoll_loop *)event_loop->impl_data;

    epoll_event_data->alloc = event_loop->alloc;
    epoll_event_data->user_data = user_data;
    epoll_event_data->handle = handle;
    epoll_event_data->on_event = on_event;
    epoll_event_data->list_handle.next = NULL;
    epoll_event_data->list_handle.prev = NULL;

    /*everyone is always registered for edge-triggered, hang up, remote hang up, errors. */
    uint32_t event_mask = EPOLLET | EPOLLHUP | EPOLLRDHUP | EPOLLERR;

    if (events & AWS_IO_EVENT_TYPE_READABLE) {
        event_mask |= EPOLLIN;
    }

    if (events & AWS_IO_EVENT_TYPE_WRITABLE) {
        event_mask |= EPOLLOUT;
    }

    /* this guy is copied by epoll_ctl */
    struct epoll_event epoll_event = {
            .data = {
                    .ptr = epoll_event_data
            },
            .events = event_mask
    };


    if (epoll_ctl(epoll_loop->epoll_fd, EPOLL_CTL_ADD, handle->data, &epoll_event)) {
        aws_mem_release(event_loop->alloc, epoll_event_data);
        return aws_raise_error(AWS_IO_SYS_CALL_FAILURE);
    }

    handle->additional_data = epoll_event_data;

    return AWS_OP_SUCCESS;
}

static inline void process_unsubscribe_cleanup_list(struct epoll_loop *event_loop) {

    while (!aws_linked_list_empty(&event_loop->cleanup_list)) {
        struct aws_linked_list_node *node = aws_linked_list_pop_front(&event_loop->cleanup_list);
        struct epoll_event_data *event_data = aws_container_of(node, struct epoll_event_data, list_handle);
        aws_mem_release(event_data->alloc, (void *)event_data);
    }
}

static void unsubscribe_cleanup_task(void *arg, aws_task_status status) {
    struct epoll_event_data *event_data = (struct epoll_event_data *)arg;
    aws_mem_release(event_data->alloc, (void *)event_data);
}

static int unsubscribe_from_io_events (struct aws_event_loop *event_loop, struct aws_io_handle *handle) {
    struct epoll_loop *epoll_loop = (struct epoll_loop *)event_loop->impl_data;

    struct epoll_event compat_event = {
        .data = { .ptr = handle->additional_data },
        .events = 0
    };

    /* We can't clean up yet, because we have schedule tasks and more events to process, add it to the cleanup list
     * and we'll process it after everything is finished for this event loop tick. */
    if (is_on_callers_thread(event_loop) && handle->additional_data) {
        aws_linked_list_push_back(&epoll_loop->cleanup_list,
                                  &((struct epoll_event_data *) handle->additional_data)->list_handle);
    }
    else if (handle->additional_data){
        struct aws_task task = {
                .arg = handle->additional_data,
                .fn = unsubscribe_cleanup_task
        };

        uint64_t timestamp = 0;
        if (event_loop->clock(&timestamp)) {
            return AWS_OP_ERR;
        }

        if (schedule_task(event_loop, &task, timestamp)) {
            return AWS_OP_ERR;
        }
    }

    handle->additional_data = NULL;



    if (AWS_UNLIKELY(epoll_ctl(epoll_loop->epoll_fd, EPOLL_CTL_DEL, handle->data, &compat_event))) {
        return aws_raise_error(AWS_IO_SYS_CALL_FAILURE);
    }

    return AWS_OP_SUCCESS;
}

static bool is_on_callers_thread (struct aws_event_loop * event_loop) {
    struct epoll_loop *epoll_loop = (struct epoll_loop *)event_loop->impl_data;

    return aws_thread_current_thread_id() == aws_thread_get_id(&epoll_loop->thread);
}

/* We treat the pipe fd with a subscription to io events just like any other managed file descriptor.
 * This is the event handler for events on that pipe.*/
static void on_tasks_to_schedule(struct aws_event_loop *event_loop, struct aws_io_handle *handle, int events, void *user_data) {
    struct epoll_loop *epoll_loop = (struct epoll_loop *)event_loop->impl_data;

    if (events & AWS_IO_EVENT_TYPE_READABLE) {
        uint64_t count_we_dont_care_about = 0;

        aws_mutex_lock(&epoll_loop->task_pre_queue_mutex);

        /* several tasks could theoretically have been written (though this should never happen), make sure we drain the eventfd/pipe. */
        while (read(epoll_loop->read_task_handle.data, &count_we_dont_care_about, sizeof(count_we_dont_care_about)) > -1) continue;

        while (!aws_linked_list_empty(&epoll_loop->task_pre_queue)) {
            struct aws_linked_list_node *node = aws_linked_list_pop_front(&epoll_loop->task_pre_queue);
            struct task_data *task_data = aws_container_of(node, struct task_data, queue_handle);
            aws_task_scheduler_schedule_future(&epoll_loop->scheduler, &task_data->task, task_data->timestamp);
            aws_mem_release(event_loop->alloc, task_data);
        }

        aws_linked_list_init(&epoll_loop->task_pre_queue);
        aws_mutex_unlock(&epoll_loop->task_pre_queue_mutex);
    }
}

static void main_loop (void *args) {
    struct aws_event_loop *event_loop = (struct aws_event_loop *)args;
    struct epoll_loop *epoll_loop = (struct epoll_loop *)event_loop->impl_data;

    if (subscribe_to_io_events(event_loop, &epoll_loop->read_task_handle, AWS_IO_EVENT_TYPE_READABLE, on_tasks_to_schedule, NULL)) {
        return;
    }

    int timeout = DEFAULT_TIMEOUT;

    struct epoll_event events[MAX_EVENTS];

    /*
     * until stop is called,
     * call epoll_wait, if a task is scheduled, or a file descriptor has activity, it will
     * return.
     *
     * process all events,
     *
     * run all scheduled tasks.
     *
     * process queued subscription cleanups.
     */
    while ( epoll_loop->should_continue ) {
        int event_count = epoll_wait(epoll_loop->epoll_fd, events, MAX_EVENTS, timeout);

        for (int i = 0; i < event_count; ++i) {
            struct epoll_event_data *event_data = (struct epoll_event_data *)events[i].data.ptr;

            int event_mask = 0;
            if (events[i].events & EPOLLIN) {
                event_mask |= AWS_IO_EVENT_TYPE_READABLE;
            }

            if (events[i].events & EPOLLOUT) {
                event_mask |= AWS_IO_EVENT_TYPE_WRITABLE;
            }

            if (events[i].events & EPOLLRDHUP) {
                event_mask |= AWS_IO_EVENT_TYPE_REMOTE_HANG_UP;
            }

            if (events[i].events & EPOLLHUP) {
                event_mask |= AWS_IO_EVENT_TYPE_CLOSED;
            }

            if (events[i].events & EPOLLERR) {
                event_mask |= AWS_IO_EVENT_TYPE_ERROR;
            }

            event_data->on_event(event_loop, event_data->handle, event_mask, event_data->user_data);
        }

        /* timeout should be the next scheduled task time if that time is closer than the default timeout. */
        uint64_t next_run_time = 0;
        aws_task_scheduler_run_all(&epoll_loop->scheduler, &next_run_time);
        process_unsubscribe_cleanup_list(epoll_loop);

        if (next_run_time) {
            uint64_t offset = 0;
            event_loop->clock(&offset);

            if (offset >= next_run_time) {
                timeout = 0;
            }
            else {
                next_run_time -= offset;
                int scheduler_timeout = (int) (next_run_time / NANO_TO_MILLIS);
                /* this conversion is lossy, 0 means the task is scheduled within the millisecond,
                 * but not quite ready. so just sleep one ms*/
                timeout = scheduler_timeout > 0 ?
                          scheduler_timeout < DEFAULT_TIMEOUT ? scheduler_timeout : DEFAULT_TIMEOUT
                                                : 1;
            }
        }
        else {
            timeout = DEFAULT_TIMEOUT;
        }
    }

    unsubscribe_from_io_events(event_loop, &epoll_loop->read_task_handle);
    process_unsubscribe_cleanup_list(epoll_loop);
<<<<<<< HEAD

    /*
     * If the user passed a promise to stop, execute it now.
     */
    if (epoll_loop->on_stopped) {
        epoll_loop->on_stopped(event_loop, epoll_loop->stop_user_data);
    }
=======
>>>>>>> 6c837bfd
}
<|MERGE_RESOLUTION|>--- conflicted
+++ resolved
@@ -37,12 +37,8 @@
 
 static void destroy(struct aws_event_loop *);
 static int run (struct aws_event_loop *);
-<<<<<<< HEAD
-static int stop (struct aws_event_loop *, aws_event_loop_on_stopped promise, void *);
-=======
 static int stop (struct aws_event_loop *);
 static int wait_for_stop_completion (struct aws_event_loop *);
->>>>>>> 6c837bfd
 static int schedule_task (struct aws_event_loop *, struct aws_task *task, uint64_t run_at);
 static int subscribe_to_io_events (struct aws_event_loop *, struct aws_io_handle *handle, int events,
                                aws_event_loop_on_event on_event, void *user_data);
@@ -62,27 +58,13 @@
         .is_on_callers_thread = is_on_callers_thread,
 };
 
-struct stop_task_args {
-    struct aws_event_loop *event_loop;
-    aws_event_loop_on_stopped on_stopped;
-    void *stop_user_data;
-};
-
 struct epoll_loop {
     struct aws_task_scheduler scheduler;
     struct aws_thread thread;
     struct aws_io_handle read_task_handle;
     struct aws_io_handle write_task_handle;
-<<<<<<< HEAD
-    aws_event_loop_on_stopped on_stopped;
-    void *stop_user_data;
     struct aws_mutex task_pre_queue_mutex;
     struct aws_linked_list task_pre_queue;
-    struct stop_task_args stop_task_args;
-=======
-    struct aws_mutex task_pre_queue_mutex;
-    struct aws_linked_list task_pre_queue;
->>>>>>> 6c837bfd
     struct aws_linked_list cleanup_list;
     int epoll_fd;
     bool should_continue;
@@ -164,12 +146,6 @@
     }
 
     epoll_loop->should_continue = false;
-<<<<<<< HEAD
-    epoll_loop->on_stopped = NULL;
-    epoll_loop->stop_user_data = NULL;
-    epoll_loop->stop_task_args = (struct stop_task_args){0};
-=======
->>>>>>> 6c837bfd
     aws_linked_list_init(&epoll_loop->cleanup_list);
 
     loop->impl_data = epoll_loop;
@@ -205,46 +181,6 @@
     return NULL;
 }
 
-<<<<<<< HEAD
-struct epoll_loop_stopped_args {
-    struct aws_mutex mutex;
-    struct aws_condition_variable condition_variable;
-    bool stopped;
-};
-
-static void on_epoll_loop_stopped(struct aws_event_loop *event_loop, void *user_data) {
-    struct epoll_loop_stopped_args *args = (struct epoll_loop_stopped_args *)user_data;
-    aws_mutex_lock(&args->mutex);
-
-    args->stopped = true;
-    aws_condition_variable_notify_one(&args->condition_variable);
-    aws_mutex_unlock(&args->mutex);
-}
-
-static bool epoll_loop_stopped_predicate(void *arg) {
-    struct epoll_loop_stopped_args *event_loop_stopped_args = (struct epoll_loop_stopped_args *)arg;
-    return event_loop_stopped_args->stopped;
-}
-
-static void destroy(struct aws_event_loop *event_loop) {
-    struct epoll_loop *epoll_loop = (struct epoll_loop *)event_loop->impl_data;
-
-    /* if event loop is still running, it needs to be shut down in line */
-    /* TODO another PR is fixing this. For merge tidyness we're leaving it as is. */
-    if (epoll_loop->should_continue) {
-        struct epoll_loop_stopped_args stop_args = {
-                .mutex = AWS_MUTEX_INIT,
-                .condition_variable = AWS_CONDITION_VARIABLE_INIT,
-                .stopped = false
-        };
-
-        aws_mutex_lock(&stop_args.mutex);
-        aws_event_loop_stop(event_loop, on_epoll_loop_stopped, &stop_args);
-        /* waiting on this will make sure all pending events are at least scheduled unless someone schedules during destroy (which would
-         * be undefined behavior anyways. */
-        aws_condition_variable_wait_pred(&stop_args.condition_variable, &stop_args.mutex, epoll_loop_stopped_predicate, &stop_args);
-    }
-=======
 static void destroy(struct aws_event_loop *event_loop) {
     struct epoll_loop *epoll_loop = (struct epoll_loop *)event_loop->impl_data;
 
@@ -252,7 +188,6 @@
      * just call stop() again and wait for event-loop to finish. */
     aws_event_loop_stop(event_loop);
     wait_for_stop_completion(event_loop);
->>>>>>> 6c837bfd
 
     aws_task_scheduler_clean_up(&epoll_loop->scheduler);
     aws_thread_clean_up(&epoll_loop->thread);
@@ -284,47 +219,20 @@
 
 static void stop_task (void *args, aws_task_status status) {
 
-<<<<<<< HEAD
-    struct stop_task_args *stop_task = (struct stop_task_args *)args;
-    struct epoll_loop *epoll_loop = (struct epoll_loop *)stop_task->event_loop->impl_data;
-=======
     struct aws_event_loop *event_loop = (struct aws_event_loop *)args;
     struct epoll_loop *epoll_loop = (struct epoll_loop *)event_loop->impl_data;
->>>>>>> 6c837bfd
 
     if (status == AWS_TASK_STATUS_RUN_READY) {
         /*
          * this allows the event loop to invoke the callback once the event loop has completed.
          */
         epoll_loop->should_continue = false;
-<<<<<<< HEAD
-
-        epoll_loop->on_stopped = stop_task->on_stopped;
-        epoll_loop->stop_user_data = stop_task->stop_user_data;
-    }
-}
-
-static int stop (struct aws_event_loop *event_loop, aws_event_loop_on_stopped on_stopped, void *user_data) {
-    struct epoll_loop *epoll_loop = (struct epoll_loop *)event_loop->impl_data;
-
-    epoll_loop->stop_task_args.event_loop = event_loop;
-    epoll_loop->stop_task_args.stop_user_data = user_data;
-    epoll_loop->stop_task_args.on_stopped = on_stopped;
-
-    struct aws_task task = {
-            .arg = &epoll_loop->stop_task_args,
-=======
     }
 }
 
 static int stop (struct aws_event_loop *event_loop) {
-    struct epoll_loop *epoll_loop = (struct epoll_loop *)event_loop->impl_data;
-
-    epoll_loop->stop_task_args.event_loop = event_loop;
-
     struct aws_task task = {
             .arg = event_loop,
->>>>>>> 6c837bfd
             .fn = stop_task,
     };
 
@@ -598,14 +506,4 @@
 
     unsubscribe_from_io_events(event_loop, &epoll_loop->read_task_handle);
     process_unsubscribe_cleanup_list(epoll_loop);
-<<<<<<< HEAD
-
-    /*
-     * If the user passed a promise to stop, execute it now.
-     */
-    if (epoll_loop->on_stopped) {
-        epoll_loop->on_stopped(event_loop, epoll_loop->stop_user_data);
-    }
-=======
->>>>>>> 6c837bfd
-}
+}
