/*
* Copyright 2010-2018 Amazon.com, Inc. or its affiliates. All Rights Reserved.
*
* Licensed under the Apache License, Version 2.0 (the "License").
* You may not use this file except in compliance with the License.
* A copy of the License is located at
*
*  http://aws.amazon.com/apache2.0
*
* or in the "license" file accompanying this file. This file is distributed
* on an "AS IS" BASIS, WITHOUT WARRANTIES OR CONDITIONS OF ANY KIND, either
* express or implied. See the License for the specific language governing
* permissions and limitations under the License.
*/

#if _MSC_VER
#pragma warning(disable:4100) /* unreferenced formal parameter */
#pragma warning(disable:4204) /* non-constant aggregate initializer */
#pragma warning(disable:4221) /* initialization using address of automatic variable */
#endif

#include <pipe_test.c>
#include <event_loop_test.c>
#include <socket_test.c>
#include <channel_test.c>
#include <socket_handler_test.c>
#include <tls_handler_test.c>
#include <alpn_handler_test.c>

<<<<<<< HEAD
static int run_tests(int argc, char *argv[]) {
    AWS_RUN_TEST_CASES(&xthread_scheduled_tasks_execute,
                       &read_write_notifications,
                       &stop_then_restart,
                       &channel_setup,
                       &channel_single_slot_cleans_up,
                       &channel_slots_clean_up,
                       &channel_message_passing,
    );
}

int main (int argc, char *argv[]) {
    int ret_val = run_tests(argc, argv);
    return ret_val;
=======
int main (int argc, char *argv[]) {
    AWS_RUN_TEST_CASES(&pipe_open_close,
                       &pipe_read_write,
                       &pipe_read_write_large_buffer,
                       &xthread_scheduled_tasks_execute,
                       &read_write_notifications,
                       &stop_then_restart,
                      );


>>>>>>> 4adc13a4
}<|MERGE_RESOLUTION|>--- conflicted
+++ resolved
@@ -27,9 +27,11 @@
 #include <tls_handler_test.c>
 #include <alpn_handler_test.c>
 
-<<<<<<< HEAD
 static int run_tests(int argc, char *argv[]) {
-    AWS_RUN_TEST_CASES(&xthread_scheduled_tasks_execute,
+    AWS_RUN_TEST_CASES(&pipe_open_close,
+                       &pipe_read_write,
+                       &pipe_read_write_large_buffer,
+                       &xthread_scheduled_tasks_execute,
                        &read_write_notifications,
                        &stop_then_restart,
                        &channel_setup,
@@ -42,16 +44,4 @@
 int main (int argc, char *argv[]) {
     int ret_val = run_tests(argc, argv);
     return ret_val;
-=======
-int main (int argc, char *argv[]) {
-    AWS_RUN_TEST_CASES(&pipe_open_close,
-                       &pipe_read_write,
-                       &pipe_read_write_large_buffer,
-                       &xthread_scheduled_tasks_execute,
-                       &read_write_notifications,
-                       &stop_then_restart,
-                      );
-
-
->>>>>>> 4adc13a4
 }