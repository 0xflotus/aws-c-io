/*
 * Copyright 2010-2018 Amazon.com, Inc. or its affiliates. All Rights Reserved.
 *
 * Licensed under the Apache License, Version 2.0 (the "License").
 * You may not use this file except in compliance with the License.
 * A copy of the License is located at
 *
 *  http://aws.amazon.com/apache2.0
 *
 * or in the "license" file accompanying this file. This file is distributed
 * on an "AS IS" BASIS, WITHOUT WARRANTIES OR CONDITIONS OF ANY KIND, either
 * express or implied. See the License for the specific language governing
 * permissions and limitations under the License.
 */

#if _MSC_VER
#    pragma warning(disable : 4100) /* unreferenced formal parameter */
#    pragma warning(disable : 4204) /* non-constant aggregate initializer */
#    pragma warning(disable : 4221) /* initialization using address of automatic variable */
#endif

#include <pipe_test.c>

#include <event_loop_test.c>
#include <socket_test.c>
#include <channel_test.c>
#include <socket_handler_test.c>
#include <tls_handler_test.c>
#include <alpn_handler_test.c>

<<<<<<< HEAD
static int run_tests(int argc, char *argv[]) {
    AWS_RUN_TEST_CASES(&xthread_scheduled_tasks_execute,
                       &read_write_notifications,
                       &stop_then_restart,
                       &event_loop_group_setup_and_shutdown,
                       &event_loop_group_counter_overflow,
                       &local_socket_communication,
                       &tcp_socket_communication,
                       &udp_socket_communication,
                       &connect_timeout,
                       &outgoing_local_sock_errors,
                       &incoming_local_sock_errors,
                       &outgoing_tcp_sock_error,
                       &incoming_tcp_sock_errors,
                       &incoming_udp_sock_errors,
                       &non_connected_read_write_fails,
                       &channel_setup,
                       &channel_single_slot_cleans_up,
                       &channel_slots_clean_up,
                       &channel_message_passing,
                       &socket_handler_echo_and_backpressure,
                       &socket_handler_close,
                       &tls_channel_echo_and_backpressure_test,
                       /*&tls_channel_negotiation_error,*/
                       &alpn_successfully_negotiates,
                       &alpn_no_protocol_message,
                       &alpn_error_creating_handler
    );
}

int main (int argc, char *argv[]) {
    aws_tls_init_static_state(aws_default_allocator());
    int ret_val = run_tests(argc, argv);
    aws_tls_clean_up_static_state(aws_default_allocator());
=======
#include <read_write_test_handler.c>

#include <channel_test.c>

#include <mock_dns_resolver.c>

#include <default_host_resolver_test.c>

#if AWS_USE_IO_COMPLETION_PORTS
#    define EVENT_LOOP_IO_TESTS &event_loop_completion_events
#else
#    define EVENT_LOOP_IO_TESTS &read_write_notifications
#endif

static int s_run_tests(int argc, char *argv[]) {
    AWS_RUN_TEST_CASES(
        &pipe_open_close,
        &pipe_read_write,
        &pipe_read_write_large_buffer,
        &xthread_scheduled_tasks_execute,
        EVENT_LOOP_IO_TESTS,
        &stop_then_restart,
        &channel_setup,
        &channel_single_slot_cleans_up,
        &channel_slots_clean_up,
        &channel_message_passing,
        &test_default_with_ipv6_lookup,
        &test_default_with_ipv4_only_lookup,
        &test_default_with_multiple_lookups,
        &test_resolver_ttls,
        &test_resolver_connect_failure_recording,
        &test_resolver_ttl_refreshes_on_resolve, );
}

int main(int argc, char *argv[]) {
    int ret_val = s_run_tests(argc, argv);
>>>>>>> c782fcbc
    return ret_val;
}<|MERGE_RESOLUTION|>--- conflicted
+++ resolved
@@ -27,49 +27,6 @@
 #include <socket_handler_test.c>
 #include <tls_handler_test.c>
 #include <alpn_handler_test.c>
-
-<<<<<<< HEAD
-static int run_tests(int argc, char *argv[]) {
-    AWS_RUN_TEST_CASES(&xthread_scheduled_tasks_execute,
-                       &read_write_notifications,
-                       &stop_then_restart,
-                       &event_loop_group_setup_and_shutdown,
-                       &event_loop_group_counter_overflow,
-                       &local_socket_communication,
-                       &tcp_socket_communication,
-                       &udp_socket_communication,
-                       &connect_timeout,
-                       &outgoing_local_sock_errors,
-                       &incoming_local_sock_errors,
-                       &outgoing_tcp_sock_error,
-                       &incoming_tcp_sock_errors,
-                       &incoming_udp_sock_errors,
-                       &non_connected_read_write_fails,
-                       &channel_setup,
-                       &channel_single_slot_cleans_up,
-                       &channel_slots_clean_up,
-                       &channel_message_passing,
-                       &socket_handler_echo_and_backpressure,
-                       &socket_handler_close,
-                       &tls_channel_echo_and_backpressure_test,
-                       /*&tls_channel_negotiation_error,*/
-                       &alpn_successfully_negotiates,
-                       &alpn_no_protocol_message,
-                       &alpn_error_creating_handler
-    );
-}
-
-int main (int argc, char *argv[]) {
-    aws_tls_init_static_state(aws_default_allocator());
-    int ret_val = run_tests(argc, argv);
-    aws_tls_clean_up_static_state(aws_default_allocator());
-=======
-#include <read_write_test_handler.c>
-
-#include <channel_test.c>
-
-#include <mock_dns_resolver.c>
-
 #include <default_host_resolver_test.c>
 
 #if AWS_USE_IO_COMPLETION_PORTS
@@ -80,26 +37,47 @@
 
 static int s_run_tests(int argc, char *argv[]) {
     AWS_RUN_TEST_CASES(
-        &pipe_open_close,
-        &pipe_read_write,
-        &pipe_read_write_large_buffer,
-        &xthread_scheduled_tasks_execute,
-        EVENT_LOOP_IO_TESTS,
-        &stop_then_restart,
-        &channel_setup,
-        &channel_single_slot_cleans_up,
-        &channel_slots_clean_up,
-        &channel_message_passing,
-        &test_default_with_ipv6_lookup,
-        &test_default_with_ipv4_only_lookup,
-        &test_default_with_multiple_lookups,
-        &test_resolver_ttls,
-        &test_resolver_connect_failure_recording,
-        &test_resolver_ttl_refreshes_on_resolve, );
+            &pipe_open_close,
+            &pipe_read_write,
+            &pipe_read_write_large_buffer,
+            &xthread_scheduled_tasks_execute,
+            EVENT_LOOP_IO_TESTS,
+            &stop_then_restart,
+            &channel_setup,
+            &channel_single_slot_cleans_up,
+            &channel_slots_clean_up,
+            &channel_message_passing,
+            &event_loop_group_setup_and_shutdown,
+            &event_loop_group_counter_overflow,
+            &local_socket_communication,
+            &tcp_socket_communication,
+            &udp_socket_communication,
+            &connect_timeout,
+            &outgoing_local_sock_errors,
+            &incoming_local_sock_errors,
+            &outgoing_tcp_sock_error,
+            &incoming_tcp_sock_errors,
+            &incoming_udp_sock_errors,
+            &non_connected_read_write_fails,
+            &test_default_with_ipv6_lookup,
+            &test_default_with_ipv4_only_lookup,
+            &test_default_with_multiple_lookups,
+            &test_resolver_ttls,
+            &test_resolver_connect_failure_recording,
+            &test_resolver_ttl_refreshes_on_resolve,
+            &socket_handler_echo_and_backpressure,
+            &socket_handler_close,
+            &tls_channel_echo_and_backpressure_test,
+            /*&tls_channel_negotiation_error,*/
+            &alpn_successfully_negotiates,
+            &alpn_no_protocol_message,
+            &alpn_error_creating_handler);
 }
 
 int main(int argc, char *argv[]) {
+    aws_io_load_error_strings();
+    aws_tls_init_static_state(aws_default_allocator());
     int ret_val = s_run_tests(argc, argv);
->>>>>>> c782fcbc
+    aws_tls_clean_up_static_state(aws_default_allocator());
     return ret_val;
 }